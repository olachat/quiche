--- conflicted
+++ resolved
@@ -2,9 +2,6 @@
 **/*.rs.bk
 **/Cargo.lock
 **/*.*qlog
-<<<<<<< HEAD
 **/build
 **/*.dSYM
-=======
-/.idea
->>>>>>> 0137dc3c
+/.idea